--- conflicted
+++ resolved
@@ -81,14 +81,11 @@
   it("should fetch correct language data while excluding the 'test-repo-1' repository", async () => {
     mock.onPost("https://api.github.com/graphql").reply(200, data_langs);
 
-<<<<<<< HEAD
-    let repo = await fetchTopLanguages("anuraghazra", [], exclude_repo=["test-repo-1"]);
-=======
     let repo = await fetchTopLanguages(
       "anuraghazra",
+      [],
       (exclude_repo = ["test-repo-1"]),
-    );
->>>>>>> 192170c1
+      );
     expect(repo).toStrictEqual({
       HTML: {
         color: "#0f0",
